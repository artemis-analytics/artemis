#! /usr/bin/env python
# -*- coding: utf-8 -*-
# vim:fenc=utf-8
#
# Copyright © 2018 Ryan Mackenzie White <ryan.white4@canada.ca>
#
# Distributed under terms of the  license.

"""
Steering 
"""

from .algo import AlgoBase
from .tree import Tree, Node, Element

class Steering(AlgoBase):
    
    def __init__(self, name, **kwargs):
        super().__init__(name, **kwargs)
        self.__logger.info('%s: __init__ Steering' % self.name)           
        self.__logger.debug('%s: __init__ Steering' % self.name)            
        self.__logger.warning('%s: __init__ Steering' % self.name)            

    def initialize(self, job):
        self.hbook = job.hbook
        self._menu = job.menu
        self._seq_tree = Tree(job.jobname)
        self._chunk_cntr = 0
        for key in self._menu:
            algos = self._menu[key].algos
            for algo in algos:
                if isinstance(algo, str):
                    self.__logger.info('Algorithm name: %s', algo)
                else:
                    algo.hbook = job.hbook
<<<<<<< HEAD

        self.__logger.info('%s: Initialized Steering' % self.name)            
=======
            if key == 'initial':
                self._seq_tree.root = Node(key, self._menu[key].parents)
                self._seq_tree.add_node(self._seq_tree.root)
            else:
                self._seq_tree.add_node(Node(key, self._menu[key].parents))
        self._seq_tree.update_parents()
        self._seq_tree.update_leaves()

        print('Tree nodes are as follows:' + str(self._seq_tree.nodes))
>>>>>>> affbb8a5
    
    def book(self):
        self.hbook[self.name + "_h1"] = "h1"

    def execute(self, payload):
        '''
        Prepares payload for algorithms
        Steers algorithm execution
        '''
        self.__logger.info('Execute %s' % self.name)
        
        for key in self._menu:
<<<<<<< HEAD
            algos = self._menu[key]
            self.__logger.debug('Menu input element: %s' % key)
=======
            algos = self._menu[key].algos
            print(key)
>>>>>>> affbb8a5
            for algo in algos:
                # TODO -- ensure the algos are actually type <class AlgoBase>
                if isinstance(algo, str):
                    self.__logger.debug('Not an algo: %s' % algo)
                else:
                    self.__logger.debug('Type: %s' % type(algo))
                    algo.execute(payload)
            self._seq_tree.nodes[key].payload.append(Element(self._seq_tree.name + '_' + self._seq_tree.nodes[key].key + '_' + str(self._chunk_cntr)))
            print('Print the name of the element: ' + self._seq_tree.name + '_' + self._seq_tree.nodes[key].key + '_' + str(self._chunk_cntr))
        self._chunk_cntr += 1<|MERGE_RESOLUTION|>--- conflicted
+++ resolved
@@ -33,10 +33,6 @@
                     self.__logger.info('Algorithm name: %s', algo)
                 else:
                     algo.hbook = job.hbook
-<<<<<<< HEAD
-
-        self.__logger.info('%s: Initialized Steering' % self.name)            
-=======
             if key == 'initial':
                 self._seq_tree.root = Node(key, self._menu[key].parents)
                 self._seq_tree.add_node(self._seq_tree.root)
@@ -45,8 +41,8 @@
         self._seq_tree.update_parents()
         self._seq_tree.update_leaves()
 
-        print('Tree nodes are as follows:' + str(self._seq_tree.nodes))
->>>>>>> affbb8a5
+        self.__logger.info('Tree nodes are as follows: %s' % str(self._seq_tree.nodes))
+        self.__logger.info('%s: Initialized Steering' % self.name)            
     
     def book(self):
         self.hbook[self.name + "_h1"] = "h1"
@@ -59,13 +55,8 @@
         self.__logger.info('Execute %s' % self.name)
         
         for key in self._menu:
-<<<<<<< HEAD
-            algos = self._menu[key]
+            algos = self._menu[key].algos
             self.__logger.debug('Menu input element: %s' % key)
-=======
-            algos = self._menu[key].algos
-            print(key)
->>>>>>> affbb8a5
             for algo in algos:
                 # TODO -- ensure the algos are actually type <class AlgoBase>
                 if isinstance(algo, str):
