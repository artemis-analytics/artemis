--- conflicted
+++ resolved
@@ -23,14 +23,11 @@
 from collections import OrderedDict, deque, namedtuple
 from functools import reduce as _reduce
 
-<<<<<<< HEAD
 from artemis.logger import Logger
 from .tree import Tree, Node
 
 
 @Logger.logged
-=======
->>>>>>> affbb8a5
 class Sequence():
     '''
     inputELs = list of input ELement names
@@ -298,48 +295,9 @@
             if element == "initial":
                 self._sequence[element] = Seq_prop("iorequest",[])
             else:
-<<<<<<< HEAD
-                self._sequence[element] = algomap[element]
-        
-        if(logging.getLogger().isEnabledFor(logging.DEBUG) or
-                self.__logger.isEnabledFor(logging.DEBUG)):
-            self.__logger.debug("%s: generate %s " % 
-                                (__class__.__name__, pformat(self._sequence)))
-        
-        #This build the tree with the Tree and Node classes.
-        #This adds each node to the tree from the ordered dictionary created from the toposort tree.
-        for key in self._sequence.keys():
-            if key == 'initial':
-                self._seq_tree.root = Node(key)
-                self._seq_tree.add_node(self._seq_tree.root)
-            else:
-                self._seq_tree.add_node(Node(key))
-        if(logging.getLogger().isEnabledFor(logging.DEBUG) or
-                self.__logger.isEnabledFor(logging.DEBUG)):
-            self.__logger.debug("%s: Nodes: %s" % 
-                          (__class__.__name__,pformat(self._seq_tree.nodes)))
-        
-        #This goes through the chains to set the children and parents properly.
-        for chain in self.chains:
-            for seq in chain.sequences:
-                self.__logger.debug('%s Node: %s Parents: %s' % 
-                        (__class__.__name__, seq.element, seq.parents))
-                self._seq_tree.nodes[seq.element].parents = seq.parents
-                for parent in seq.parents:
-                    self._seq_tree.nodes[parent].children.append(seq.element)
-        self.__logger.debug('%s Initial node parent type: %s' % 
-                            (__class__.__name__, type(self._seq_tree.nodes['initial'].parents)))
-        for node in self._seq_tree.nodes.values():
-            my_parents = node.parents
-            my_children = node.children
-            self.__logger.debug('%s: Node: %s Parents: %s Childern: %s' % 
-                (__class__.__name__, node.key, my_parents, my_children))
-
-=======
                 self._sequence[element] = Seq_prop(algomap[element], deptree[element])
         print(self._sequence)
         
->>>>>>> affbb8a5
 class ChainDef():
     '''
     User defined class for generating the actual chain
