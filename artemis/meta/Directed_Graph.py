--- conflicted
+++ resolved
@@ -472,24 +472,11 @@
             #        (self.__class__.__name__, directed_graph.item)
             pass
 
-<<<<<<< HEAD
     def create_vis(self, terminal_print: bool = False) -> None:
         '''
         Creates a pygraphviz from the menu of buisness processes
         We may have to move the following code depending on what graph
         (either sorted or unsorted we want to visualize)
-=======
-    '''
-    Creates a pygraphviz from the menu of buisness processes
-    We may have to move the following code depending on what graph
-    (either sorted or unsorted we want to visualize)
-
-    We begin by using the unsorted graph and then
-    adding all of the parent/child relationships this way
-    '''
-    def create_vis(self, terminal_print: bool = False, prefix: str = None) -> None:
->>>>>>> fc70c886
-
         We begin by using the unsorted graph and then
         adding all of the parent/child relationships this way
         '''
