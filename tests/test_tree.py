--- conflicted
+++ resolved
@@ -44,15 +44,11 @@
         self.assertEqual(len(self.test_tree.leaves), 0, msg='Length of leaves is not zero.')
         self.assertEqual(len(self.test_tree.nodes), 0, msg='Length of nodes is not zero.')
 
-<<<<<<< HEAD
         #Test to assert Tree singleton.
         self.test_tree2 = Tree('My_test_tree2')
         self.assertIs(self.test_tree, self.test_tree2, msg='Trees are not singletons.')
 
         #Test to verify that test_node is empty.
-=======
-        #Dummy to verify that test_node is empty.
->>>>>>> 3996b68f
         self.test_node = None
         self.assertIsNone(self.test_node, msg='Node is not empty.')
 
